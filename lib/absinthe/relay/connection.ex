defmodule Absinthe.Relay.Connection do

<<<<<<< HEAD
  use Absinthe.Type.Definitions

  alias __MODULE__
  alias Absinthe.Type.Definitions
  alias Absinthe.Type
=======
  use Absinthe.Schema.Notation
>>>>>>> bb68199b

  @type cursor_t :: binary

  defmodule Options do
    @moduledoc false

    @typedoc false
    @type t :: %{after: nil | integer, before: nil | integer, first: nil | integer, last: nil | integer}

    defstruct after: nil, before: nil, first: nil, last: nil
  end

  defmodule Edge do
    @type t :: %{node: any, cursor: cursor_t}
    defstruct node: nil, cursor: nil
  end

  defmodule PageInfo do
    @type t :: %{start_cursor: cursor_t | nil, end_cursor: cursor_t | nil, has_previous_page: boolean, has_next_page: boolean}
    defstruct start_cursor: nil, end_cursor: nil, has_previous_page: nil, has_next_page: nil
  end

  @type t :: %{edges: list, page_info: PageInfo.t}
  defstruct edges: [], page_info: nil

  @doc """
  Forward pagination arguments.

  Arguments appropriate to include on a field whose type is a connection
  with forward pagination.
  """
  @spec forward_args :: %{atom => Type.Argument.t}
  def forward_args do
    Definitions.args(
      after: [type: :string],
      first: [type: :integer]
    )
  end

  @doc """
  Backward pagination arguments.

  Arguments appropriate to include on a field whose type is a connection
  with backward pagination.
  """
  @spec backward_args :: %{atom => Type.Argument.t}
  def backward_args do
    Definitions.args(
      before: [type: :string],
      last: [type: :integer]
    )
  end

  @doc """
  Pagination arguments (both forward and backward).

  Arguments appropriate to include on a field whose type is a connection
  with both forward and backward pagination.
  """
  @spec args :: %{atom => Type.Argument.t}
  def args, do: Map.merge(forward_args, backward_args)

  def type(node_type) do
    %Type.Object{fields: fields([])}
  end

  @doc """
  Get a connection object for a list of data.

  A simple function that accepts a list and connection arguments, and returns
  a connection object for use in GraphQL.
  """
  @spec from_list(list, map) :: t
  def from_list(data, args) do
    from_slice(data, args, %{slice_start: 0, data_length: length(data)})
  end

  @spec from_list(list, map, map) :: t
  def from_slice(data, args, %{slice_start: slice_start, data_length: data_length}) do
    %{after: aft, before: before, last: last, first: first} = struct(Options, args)
    slice_end = slice_start + length(data)
    before_offset = offset_with_default(before, data_length)
    after_offset = offset_with_default(aft, -1)
    start_offset = Enum.max([slice_start - 1, after_offset, -1])
    end_offset = Enum.min([slice_end, before_offset, data_length])
    if first, do: end_offset = Enum.min([end_offset, start_offset + first])
    if last, do: start_offset = Enum.max([start_offset, end_offset - last])
    # If supplied slice is too large, trim it down before mapping over it.
    slice = Enum.slice(
      data,
      Enum.max([start_offset - slice_start, 0]),
      length(data) - (slice_end - end_offset)
    )
    edges = slice
    |> Enum.with_index
    |> Enum.map(fn
      {value, index} ->
        %Edge{
          cursor: offset_to_cursor(start_offset + index),
          node: value
         }
    end)
    first_edge = edges |> List.first
    last_edge = edges |> List.last
    lower_bound = if aft, do: (after_offset + 1), else: 0
    upper_bound = if before, do: before_offset, else: data_length
    %Connection{
      edges: edges,
      page_info: %PageInfo{
        start_cursor: (if first_edge, do: first_edge.cursor, else: nil),
        end_cursor: (if last_edge, do: last_edge.cursor, else: nil),
        has_previous_page: (if last, do: start_offset > lower_bound, else: false),
        has_next_page: (if first, do: end_offset < upper_bound, else: false)
      }
    }
  end

  @spec get_offset_with_default(nil | binary, integer) :: integer
  defp get_offset_with_default(nil, default_offset) do
    default_offset
  end
  defp get_offset_with_default(cursor, default_offset) do
    cursor
    |> cursor_to_offset
  end

  @cursor_prefix "arrayconnection:"

  @doc """
  Creates the cursor string from an offset.
  """
  @spec offset_to_cursor(integer) :: binary
  def offset_to_cursor(offset) do
    [@cursor_prefix, offset]
    |> Enum.join
    |> Base.encode64
  end

  @doc """
  Rederives the offset from the cursor string.
  """
  @spec cursor_to_offset(binary) :: integer | :error
  def cursor_to_offset(cursor) do
    with {:ok, decoded} <- Base.decode64(cursor),
         {_, raw} <- String.split_at(decoded, byte_size(@cursor_prefix)),
         {parsed, _} <- Integer.parse(raw) do
      parsed
    end
  end

  @absinthe :type
  def edge do

  end

  @absinthe :type
  def page_info do
    %Type.Object{
      description: "Information about pagination in a connection.",
      fields: fields(
        has_next_page: [
          type: non_null(:boolean),
          description: "When paginating forwards, are there more items?"
        ],
        has_previous_page: [
          type: non_null(:boolean),
          description: "When paginating backwards, are there more items?"
        ],
        start_cursor: [
          type: :string,
          description: "When paginating backwards, the cursor to continue."
        ],
        end_cursor: [
          type: :string,
          description: "When paginating forwards, the cursor to continue."
        ]
      )
    }
  end

end<|MERGE_RESOLUTION|>--- conflicted
+++ resolved
@@ -1,14 +1,6 @@
 defmodule Absinthe.Relay.Connection do
 
-<<<<<<< HEAD
-  use Absinthe.Type.Definitions
-
-  alias __MODULE__
-  alias Absinthe.Type.Definitions
-  alias Absinthe.Type
-=======
   use Absinthe.Schema.Notation
->>>>>>> bb68199b
 
   @type cursor_t :: binary
 
