# Absinthe.Relay

Support for the [Relay framework](https://facebook.github.io/relay/)
from Elixir, using the [Absinthe](https://github.com/absinthe-graphql/absinthe)
package.

**IN INITIAL BUILD-OUT; NOT YET READY FOR USE**

<<<<<<< HEAD
## Specifications
=======
## Installation

Install from [Hex.pm](https://hex.pm/packages/absinthe_relay):

```elixir
def deps do
  [{:absinthe_relay, "~> 0.0.1"}]
end
```

Add it to your `applications` configuration in `mix.exs`, too:

```elixir
def application do
  [applications: [:absinthe_relay]]
end
```

Note: Absinthe requires Elixir 1.2 or higher.

## Upgrading

See [CHANGELOG](./CHANGELOG.md) for upgrade steps between versions.

## Documentation

See "Usage," below, for basic usage information.

- For the tutorial, guides, and general information about Absinthe-related
  projects, see [http://absinthe-graphql.org](http://absinthe-graphql.org).
- Links to the API documentation are available in the [project list](http://absinthe-graphql.org/projects).

### Roadmap

See the Roadmap on [absinthe-graphql.org](http://absinthe-graphql.org/roadmap).

## Related Projects

See the Project List on [absinthe-graphql.org](http://absinthe-graphql.org/projects).

## Roadmap & Contributions
>>>>>>> bb68199b

http://facebook.github.io/relay/docs/graphql-relay-specification.html

## Usage

<<<<<<< HEAD
### Object Identification

Relay [requires an interface](https://facebook.github.io/relay/docs/graphql-object-identification.html), `node`, be defined in your schema to provide a simple way to fetch objects using a global ID scheme. This is designed to match the [Relay Global Object Identification Specification](http://facebook.github.io/relay/graphql/objectidentification.htm).

To enable the `node` interface in your schema, use `Absinthe.Relay.Schema`
_instead of_ `Absinthe.Schema`:
=======
Relay users should use `Absinthe.Relay.Schema` _instead of_ `Absinthe.Schema`:
>>>>>>> bb68199b

```elixir
use Absinthe.Relay.Schema
```

### Node Interface

Relay
[requires an interface](https://facebook.github.io/relay/docs/graphql-object-identification.html),
`"Node"`, be defined in your schema to provide a simple way to fetch
objects using a global ID scheme.

Using `Absinthe.Relay`, this is how you can add node interface to your
schema, providing a type resolver that, given a resolved object,
returns the type identifier for the object type (this is used to generate
global IDs):

```elixir
node interface do
  resolve_type fn
     %{age: _}, _ ->
       :person
     %{employee_count: _}, _ ->
       :business
     _, _ ->
       nil
  end
end
```

### Node Field

The node field provides a unified interface to query for an object in the
system using a global ID. The node field should be defined within your schema
`query` and should provide a resolver that, given a map containing the object
type identifier and internal, non-global ID (the incoming global ID will be
parsed into these values for you automatically) can resolve the correct value.

```elixir
query do

  node field do
    resolve fn
      %{type: :person, id: id}, _ ->
        {:ok, Map.get(@people, id)}
      %{type: :business, id: id}, _ ->
        {:ok, Map.get(@businesses, id)}
    end
  end

end
```

Here's how you easly create object types that can be looked up using this
field:

### Node Objects

To play nicely with the `:node` interface and field, explained above, any
object types need to implement the `:node` interface and generate a global
ID as the value of its `:id` field. Using the `node` macro, you can easily do
this while retaining the usual object type definition style.

```
node object :person do
  field :name, :string
  field :age, :string
end
```

This will create an object type, `:person`, as you might expect. An `:id`
field is created for you automatically, and this field generates a global ID;
a Base64 string that's built using the object type name and the raw, internal
identifier. All of this is handled for you automatically by prefixing your
object type definition with `"node "`.

The raw, internal value is retrieved using `default_id_fetcher/2` which just
pattern matches an `:id` field from the resolved object. If you need to
extract/build an internal ID via another method, just provide a function as
an `:id_fetcher` option.

For instance, assuming your raw internal IDs were stored as `:_id`, you could
configure your object like this:

```
node object :thing, id_fetcher: &my_custom_id_fetcher/2 do
  field :name, :string
end
```

### Connection

Relay uses [Connection](http://facebook.github.io/relay/docs/graphql-connections.html) (and other related) types to provide a
standardized way of slicing and paginating a one-to-many relationship.

Support in this package is designed to match the [Relay Cursor Connection Specification](http://facebook.github.io/relay/graphql/connections.htm).



## License

BSD License

Copyright (c) CargoSense, Inc.

Redistribution and use in source and binary forms, with or without modification,
are permitted provided that the following conditions are met:

 * Redistributions of source code must retain the above copyright notice, this
   list of conditions and the following disclaimer.

 * Redistributions in binary form must reproduce the above copyright notice,
   this list of conditions and the following disclaimer in the documentation
   and/or other materials provided with the distribution.

 * Neither the name Facebook nor the names of its contributors may be used to
   endorse or promote products derived from this software without specific
   prior written permission.

THIS SOFTWARE IS PROVIDED BY THE COPYRIGHT HOLDERS AND CONTRIBUTORS "AS IS" AND
ANY EXPRESS OR IMPLIED WARRANTIES, INCLUDING, BUT NOT LIMITED TO, THE IMPLIED
WARRANTIES OF MERCHANTABILITY AND FITNESS FOR A PARTICULAR PURPOSE ARE
DISCLAIMED. IN NO EVENT SHALL THE COPYRIGHT HOLDER OR CONTRIBUTORS BE LIABLE FOR
ANY DIRECT, INDIRECT, INCIDENTAL, SPECIAL, EXEMPLARY, OR CONSEQUENTIAL DAMAGES
(INCLUDING, BUT NOT LIMITED TO, PROCUREMENT OF SUBSTITUTE GOODS OR SERVICES;
LOSS OF USE, DATA, OR PROFITS; OR BUSINESS INTERRUPTION) HOWEVER CAUSED AND ON
ANY THEORY OF LIABILITY, WHETHER IN CONTRACT, STRICT LIABILITY, OR TORT
(INCLUDING NEGLIGENCE OR OTHERWISE) ARISING IN ANY WAY OUT OF THE USE OF THIS
SOFTWARE, EVEN IF ADVISED OF THE POSSIBILITY OF SUCH DAMAGE.<|MERGE_RESOLUTION|>--- conflicted
+++ resolved
@@ -6,9 +6,6 @@
 
 **IN INITIAL BUILD-OUT; NOT YET READY FOR USE**
 
-<<<<<<< HEAD
-## Specifications
-=======
 ## Installation
 
 Install from [Hex.pm](https://hex.pm/packages/absinthe_relay):
@@ -49,27 +46,7 @@
 
 See the Project List on [absinthe-graphql.org](http://absinthe-graphql.org/projects).
 
-## Roadmap & Contributions
->>>>>>> bb68199b
-
-http://facebook.github.io/relay/docs/graphql-relay-specification.html
-
 ## Usage
-
-<<<<<<< HEAD
-### Object Identification
-
-Relay [requires an interface](https://facebook.github.io/relay/docs/graphql-object-identification.html), `node`, be defined in your schema to provide a simple way to fetch objects using a global ID scheme. This is designed to match the [Relay Global Object Identification Specification](http://facebook.github.io/relay/graphql/objectidentification.htm).
-
-To enable the `node` interface in your schema, use `Absinthe.Relay.Schema`
-_instead of_ `Absinthe.Schema`:
-=======
-Relay users should use `Absinthe.Relay.Schema` _instead of_ `Absinthe.Schema`:
->>>>>>> bb68199b
-
-```elixir
-use Absinthe.Relay.Schema
-```
 
 ### Node Interface
 
@@ -158,12 +135,14 @@
 
 ### Connection
 
-Relay uses [Connection](http://facebook.github.io/relay/docs/graphql-connections.html) (and other related) types to provide a
-standardized way of slicing and paginating a one-to-many relationship.
+Relay uses
+[Connection](http://facebook.github.io/relay/docs/graphql-connections.html)
+(and other related) types to provide a standardized way of slicing and
+paginating a one-to-many relationship.
 
 Support in this package is designed to match the [Relay Cursor Connection Specification](http://facebook.github.io/relay/graphql/connections.htm).
 
-
+TODO
 
 ## License
 
